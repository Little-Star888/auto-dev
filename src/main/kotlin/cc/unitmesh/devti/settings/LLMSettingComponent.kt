package cc.unitmesh.devti.settings

import cc.unitmesh.devti.AutoDevBundle
import com.intellij.json.JsonLanguage
import com.intellij.openapi.editor.colors.EditorColorsUtil
import com.intellij.openapi.editor.ex.EditorEx
import com.intellij.openapi.project.ProjectManager
import com.intellij.ui.LanguageTextField
import com.intellij.ui.components.JBLabel
import com.intellij.util.ui.FormBuilder
import java.awt.Dimension
import java.awt.FontMetrics
import javax.swing.JPanel

class LLMSettingComponent(private val settings: AutoDevSettingsState) {

    // 以下 LLMParam 变量不要改名，因为这些变量名会被用作配置文件的 key
    private val languageParam by LLMParam.creating { ComboBox(settings.language, HUMAN_LANGUAGES.toList()) }
    private val aiEngineParam by LLMParam.creating(onChange = { onSelectedEngineChanged() }) {
        ComboBox(settings.aiEngine, AIEngines.values().toList().map { it.name })
    }
    private val delaySecondsParam by LLMParam.creating { Editable(settings.delaySeconds) }
    private val maxTokenLengthParam by LLMParam.creating { Editable(settings.maxTokenLength) }
    private val openAIModelsParam by LLMParam.creating { ComboBox(settings.openAiModel, OPENAI_MODEL.toList()) }
    private val openAIKeyParam by LLMParam.creating { Password(settings.openAiKey) }
    private val customOpenAIHostParam: LLMParam by LLMParam.creating { Editable(settings.customOpenAiHost) }

    private val gitTypeParam: LLMParam by LLMParam.creating { ComboBox(settings.gitType, GIT_TYPE.toList()) }
    private val gitLabUrlParam: LLMParam by LLMParam.creating { Editable(settings.gitlabUrl) }
    private val gitLabTokenParam: LLMParam by LLMParam.creating { Password(settings.gitlabToken) }

    private val gitHubTokenParam by LLMParam.creating { Password(settings.githubToken) }
    private val customEngineServerParam by LLMParam.creating { Editable(settings.customEngineServer) }
    private val customEngineTokenParam by LLMParam.creating { Password(settings.customEngineToken) }

    private val xingHuoApiVersionParam by LLMParam.creating {
        ComboBox("${settings.xingHuoApiVersion}", XingHuoApiVersion.values().toList().map { it.toString() })
    }
    private val xingHuoAppIDParam by LLMParam.creating { Editable(settings.xingHuoAppId) }
    private val xingHuoApiKeyParam by LLMParam.creating { Password(settings.xingHuoApiKey) }
    private val xingHuoApiSecretParam by LLMParam.creating { Password(settings.xingHuoApiSecrect) }
    private val customEngineResponseFormatParam by LLMParam.creating { Editable(settings.customEngineResponseFormat) }
    private val customEngineRequestBodyFormatParam by LLMParam.creating { Editable(settings.customEngineRequestFormat) }


    val project = ProjectManager.getInstance().openProjects.firstOrNull()
    private val customEnginePrompt by lazy {
        object : LanguageTextField(JsonLanguage.INSTANCE, project, settings.customPrompts) {
            override fun createEditor(): EditorEx {

                return super.createEditor().apply {
                    setShowPlaceholderWhenFocused(true)
                    setHorizontalScrollbarVisible(false)
                    setVerticalScrollbarVisible(true)
                    setPlaceholder(AutoDevBundle.message("autodev.custom.prompt.placeholder"))


                    val scheme = EditorColorsUtil.getColorSchemeForBackground(this.colorsScheme.defaultBackground)
                    this.colorsScheme = this.createBoundColorSchemeDelegate(scheme)
                }
            }
        }.apply {
            val metrics: FontMetrics = getFontMetrics(font)
            val columnWidth = metrics.charWidth('m')
            setOneLineMode(false)
            preferredSize = Dimension(25 * columnWidth, 25 * metrics.height)
        }
    }

<<<<<<< HEAD
    val llmGroups = mapOf<AIEngines, List<LLMParam>>(
        AIEngines.Azure to listOf(
            openAIModelsParam,
            openAIKeyParam,
            customOpenAIHostParam,
        ),
        AIEngines.OpenAI to listOf(
            openAIModelsParam,
            openAIKeyParam,
            customOpenAIHostParam,
        ),
        AIEngines.Custom to listOf(
            customEngineServerParam,
            customEngineTokenParam,
        ),
        AIEngines.XingHuo to listOf(
            xingHuoApiVersionParam,
            xingHuoAppIDParam,
            xingHuoApiKeyParam,
            xingHuoApiSecretParam,
        ),
=======
    private val llmGroups = mapOf<AIEngines, List<LLMParam>>(
            AIEngines.Azure to listOf(
                    openAIModelsParam,
                    openAIKeyParam,
                    customOpenAIHostParam,
            ),
            AIEngines.OpenAI to listOf(
                    openAIModelsParam,
                    openAIKeyParam,
                    customOpenAIHostParam,
            ),
            AIEngines.Custom to listOf(
                    customEngineServerParam,
                    customEngineTokenParam,
                    customEngineResponseFormatParam,
                    customEngineRequestBodyFormatParam,
            ),
            AIEngines.XingHuo to listOf(
                    xingHuoAppIDParam,
                    xingHuoApiKeyParam,
                    xingHuoApiSecretParam,
            ),
>>>>>>> a3b22ae1
    )


    private val onSelectedEngineChanged: () -> Unit = {
        applySettings(settings, updateParams = false)
    }
    private val _currentSelectedEngine: AIEngines
        get() = AIEngines.values().first { it.name.lowercase() == aiEngineParam.value.lowercase() }

    private val currentLLMParams: List<LLMParam>
        get() {
            return llmGroups[_currentSelectedEngine]
                    ?: throw IllegalStateException("Unknown engine: ${settings.aiEngine}")
        }

    private fun FormBuilder.addLLMParams(llmParams: List<LLMParam>): FormBuilder = apply {
        llmParams.forEach { addLLMParam(it) }
    }

    private fun FormBuilder.addLLMParam(llmParam: LLMParam): FormBuilder = apply {
        llmParam.addToFormBuilder(this)
    }

    private fun LLMParam.addToFormBuilder(formBuilder: FormBuilder) {
        when (this.type) {
            LLMParam.ParamType.Password -> {
                formBuilder.addLabeledComponent(JBLabel(this.label), ReactivePasswordField(this) {
                    this.text = it.value
                    this.isEnabled = it.isEditable
                }, 1, false)
            }

            LLMParam.ParamType.Text -> {
                formBuilder.addLabeledComponent(JBLabel(this.label), ReactiveTextField(this) {
                    this.isEnabled = it.isEditable
                }, 1, false)
            }

            LLMParam.ParamType.ComboBox -> {
                formBuilder.addLabeledComponent(JBLabel(this.label), ReactiveComboBox(this), 1, false)
            }

            else -> {
                formBuilder.addSeparator()
            }
        }
    }

    private val formBuilder: FormBuilder = FormBuilder.createFormBuilder()
    val panel: JPanel get() = formBuilder.panel


    fun applySettings(settings: AutoDevSettingsState, updateParams: Boolean = false) {
        panel.removeAll()
        if (updateParams) {
            updateParams(settings)
        }

        formBuilder
                .addLLMParam(languageParam)
                .addSeparator()
                .addTooltip("For Custom LLM, config Custom Engine Server & Custom Engine Token & Custom Response Format")
                .addLLMParam(aiEngineParam)
                .addLLMParam(maxTokenLengthParam)
                .addLLMParam(delaySecondsParam)
            .addSeparator()
                .addTooltip("Select Git Type")
            .addLLMParam(gitTypeParam)
            .addTooltip("GitHub Token is for AutoCRUD Model")
                .addLLMParam(gitHubTokenParam)
            .addTooltip("GitLab options is for AutoCRUD Model")
            .addLLMParam(gitLabUrlParam)
            .addLLMParam(gitLabTokenParam)
                .addSeparator()
                .addLLMParams(currentLLMParams)
                .addVerticalGap(2)
                .addSeparator()
                .addLabeledComponent(JBLabel("Custom Engine Prompt (Json): "), customEnginePrompt, 1, true)
                .addComponentFillVertically(JPanel(), 0)
                .panel

        panel.invalidate()
        panel.repaint()
    }

    private fun updateParams(settings: AutoDevSettingsState) {
        settings.apply {
            maxTokenLengthParam.value = maxTokenLength
            gitTypeParam.value = gitType
            gitHubTokenParam.value = githubToken
            gitLabTokenParam.value = gitlabToken
            gitLabUrlParam.value = gitlabUrl
            openAIKeyParam.value = openAiKey
            customOpenAIHostParam.value = customOpenAiHost
            customEngineServerParam.value = customEngineServer
            customEngineTokenParam.value = customEngineToken
            openAIModelsParam.value = openAiModel
            xingHuoApiVersionParam.value = xingHuoApiVersion.toString()
            xingHuoAppIDParam.value = xingHuoAppId
            xingHuoApiKeyParam.value = xingHuoApiKey
            xingHuoApiSecretParam.value = xingHuoApiSecrect
            languageParam.value = language
            aiEngineParam.value = aiEngine
            customEnginePrompt.text = customPrompts
            customEngineResponseFormatParam.value = customEngineResponseFormat
            customEngineRequestBodyFormatParam.value = customEngineRequestFormat
            delaySecondsParam.value = delaySeconds
        }
    }

    fun exportSettings(destination: AutoDevSettingsState) {
        destination.apply {
            maxTokenLength = maxTokenLengthParam.value
            gitType = gitTypeParam.value
            githubToken = gitHubTokenParam.value
            gitlabUrl = gitLabUrlParam.value
            gitlabToken = gitLabTokenParam.value
            openAiKey = openAIKeyParam.value
            customOpenAiHost = customOpenAIHostParam.value
            xingHuoApiSecrect = xingHuoApiSecretParam.value
            xingHuoApiVersion = XingHuoApiVersion.of(xingHuoApiVersionParam.value)
            xingHuoAppId = xingHuoAppIDParam.value
            xingHuoApiKey = xingHuoApiKeyParam.value
            aiEngine = aiEngineParam.value
            language = languageParam.value
            customEngineServer = customEngineServerParam.value
            customEngineToken = customEngineTokenParam.value
            customPrompts = customEnginePrompt.text
            openAiModel = openAIModelsParam.value
            customEngineResponseFormat = customEngineResponseFormatParam.value
            customEngineRequestFormat = customEngineRequestBodyFormatParam.value
            delaySeconds = delaySecondsParam.value
        }
    }

    fun isModified(settings: AutoDevSettingsState): Boolean {
        return settings.maxTokenLength != maxTokenLengthParam.value ||
                settings.gitType != gitTypeParam.value ||
                settings.githubToken != gitHubTokenParam.value ||
                settings.gitlabUrl != gitLabUrlParam.value ||
                settings.gitlabToken != gitLabTokenParam.value ||
                settings.openAiKey != openAIKeyParam.value ||
                settings.xingHuoApiSecrect != xingHuoApiSecretParam.value ||
                settings.xingHuoApiVersion != XingHuoApiVersion.of(xingHuoApiVersionParam.value) ||
                settings.xingHuoAppId != xingHuoAppIDParam.value ||
                settings.xingHuoApiKey != xingHuoApiKeyParam.value ||
                settings.aiEngine != aiEngineParam.value ||
                settings.language != languageParam.value ||
                settings.customEngineServer != customEngineServerParam.value ||
                settings.customEngineToken != customEngineTokenParam.value ||
                settings.customPrompts != customEnginePrompt.text ||
                settings.openAiModel != openAIModelsParam.value ||
                settings.customOpenAiHost != customOpenAIHostParam.value ||
                settings.customEngineResponseFormat != customEngineResponseFormatParam.value ||
                settings.customEngineRequestFormat != customEngineRequestBodyFormatParam.value ||
                settings.delaySeconds != delaySecondsParam.value
    }

    init {
        applySettings(settings)
    }
}

<|MERGE_RESOLUTION|>--- conflicted
+++ resolved
@@ -67,29 +67,6 @@
         }
     }
 
-<<<<<<< HEAD
-    val llmGroups = mapOf<AIEngines, List<LLMParam>>(
-        AIEngines.Azure to listOf(
-            openAIModelsParam,
-            openAIKeyParam,
-            customOpenAIHostParam,
-        ),
-        AIEngines.OpenAI to listOf(
-            openAIModelsParam,
-            openAIKeyParam,
-            customOpenAIHostParam,
-        ),
-        AIEngines.Custom to listOf(
-            customEngineServerParam,
-            customEngineTokenParam,
-        ),
-        AIEngines.XingHuo to listOf(
-            xingHuoApiVersionParam,
-            xingHuoAppIDParam,
-            xingHuoApiKeyParam,
-            xingHuoApiSecretParam,
-        ),
-=======
     private val llmGroups = mapOf<AIEngines, List<LLMParam>>(
             AIEngines.Azure to listOf(
                     openAIModelsParam,
@@ -108,11 +85,11 @@
                     customEngineRequestBodyFormatParam,
             ),
             AIEngines.XingHuo to listOf(
-                    xingHuoAppIDParam,
-                    xingHuoApiKeyParam,
-                    xingHuoApiSecretParam,
-            ),
->>>>>>> a3b22ae1
+                    xingHuoApiVersionParam,
+            xingHuoAppIDParam,
+            xingHuoApiKeyParam,
+            xingHuoApiSecretParam,
+        ),
     )
 
 
